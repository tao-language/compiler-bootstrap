module Tao where

-- TODO: maybe use terms like "lower" and "lift" for conversions to/from core

import Control.Monad (mapAndUnzipM)
import qualified Core as C
import Data.Bifunctor (Bifunctor (bimap), second)
import Data.Char (isAlphaNum, isLower, isUpper, toLower, toUpper)
import Data.Function ((&))
import Data.List (intercalate, isPrefixOf, union)
import Data.List.Split (splitWhen)
import Data.Maybe (fromMaybe, mapMaybe)

data Expr
  = Int Int
  | Num Double
  | Var String
  | Tag String [(String, Expr)]
  | Trait Expr String
  | TraitFun String
  | Fun Expr Expr
  | App Expr Expr
  | Or Expr Expr
  | Let Definition Expr
  | Bind (Pattern, Expr) Expr
<<<<<<< HEAD
=======
  | Lambda [String] Expr -- TODO: remove
>>>>>>> 895c80b7
  | Match [Case]
  | If Expr Expr Expr
  | Ann Expr Expr
  | Op String [Expr]
  | Meta C.Metadata Expr
  | Err
  deriving (Eq, Show)

data Case
  = Case [Pattern] Expr
  | CaseIf [Pattern] Expr Expr
  deriving (Eq, Show)

data Pattern
  = PAny
  | PInt Int
  | PNum Double
  | PVar String
  | PTag String [(String, Pattern)]
  | PFun Pattern Pattern
  | POr Pattern Pattern
  | PEq Expr
  | PMeta C.Metadata Pattern
  | PErr
  deriving (Eq, Show)

data Definition
  = Def [(String, Type)] Pattern Expr
  | TraitDef [(String, Type)] (Expr, Expr) String Expr
  -- TODO: TypeDef
  deriving (Eq, Show)

data Stmt
  = Import String String String [(String, String)] -- import pkg:path/package as alias (a, b, c)
  | Define Definition
  | Test Expr Pattern
  | MetaStmt C.Metadata Stmt
  deriving (Eq, Show)

data Module = Module
  { name :: String,
    stmts :: [Stmt]
  }
  deriving (Eq, Show)

data Package = Package
  { name :: String,
    modules :: [Module]
  }
  deriving (Eq, Show)

type Type = Expr

type Context = [(String, Expr)]

data TestError
  = TestEqError Expr Expr Pattern
  deriving (Eq, Show)

kind :: Expr
kind = Tag "Type" []

intT :: Expr
intT = Tag "Int" []

pIntT :: Pattern
pIntT = PTag "Int" []

numT :: Expr
numT = Tag "Num" []

pNumT :: Pattern
pNumT = PTag "Num" []

tag :: String -> [Expr] -> Expr
tag k args = Tag k (map ("",) args)

pTag :: String -> [Pattern] -> Pattern
pTag k args = PTag k (map ("",) args)

tuple :: [Expr] -> Expr
tuple = tag ""

pTuple :: [Pattern] -> Pattern
pTuple = pTag ""

record :: [(String, Expr)] -> Expr
record = Tag ""

pRecord :: [(String, Pattern)] -> Pattern
pRecord = PTag ""

<<<<<<< HEAD
match :: [Expr] -> [Case] -> Expr
match [] (Case [] Nothing b : _) = b
match (Var x : args) cases = do
  let matchVar (Case (PVar x' : ps) guard b) | x == x' = Just (Case ps guard b)
      matchVar (Case (PAny : ps) guard b) | x `notElem` freeVars b = Just (Case ps guard b)
      matchVar _ = Nothing
  case mapM matchVar cases of
    Just cases' -> match args cases'
    Nothing -> app (Match cases) (Var x : args)
match args cases = app (Match cases) args

lambda :: [String] -> Expr -> Expr
lambda xs b = match [] [Case (map PVar xs) Nothing b]

lambdaOf :: String -> Expr -> ([String], Expr)
lambdaOf _ (Match []) = ([], Err)
lambdaOf prefix (Match cases) = do
  let xs = lambdaArgs prefix cases
  (xs, match (map Var xs) cases)
lambdaOf prefix (Meta m a) = do
  let (xs, a') = lambdaOf prefix a
  (xs, Meta m a')
lambdaOf _ a = ([], a)

lambdaArgs :: String -> [Case] -> [String]
lambdaArgs prefix cases = case popCases cases of
  Just (ps, cases') -> do
    let x = case patternsName ps of
          Just x -> x
          Nothing -> C.newName (prefix : freeVars cases') prefix
    x : lambdaArgs prefix cases'
  Nothing -> []

popCases :: [Case] -> Maybe ([Pattern], [Case])
popCases = mapAndUnzipM popCase

popCase :: Case -> Maybe (Pattern, Case)
popCase (Case [] guard a) = Nothing
popCase (Case (p : ps) guard a) = Just (p, Case ps guard a)

patternsName :: [Pattern] -> Maybe String
patternsName [] = Nothing
patternsName (p : ps) = case p of
  PVar x -> case patternsName ps of
    Just y | x /= y -> Nothing
    _ -> Just x
  PMeta _ p -> patternsName (p : ps)
  _ -> patternsName ps
=======
lambda :: [String] -> [Case] -> Expr
lambda xs cases = Lambda xs (match (map Var xs) cases)

match0 :: [Pattern] -> Expr -> Expr
match0 ps b = match [] [Case ps b]

match :: [Expr] -> [Case] -> Expr
match [] (Case [] b : _) = b
match args cases = app (Match cases) args
>>>>>>> 895c80b7

let' :: Pattern -> Expr -> Expr -> Expr
let' p a = Let (Def [] p a)

fun :: [Expr] -> Expr -> Expr
fun ps b = foldr Fun b ps

funOf :: Expr -> ([Expr], Expr)
funOf (Fun p a) = let (ps, b) = funOf a in (p : ps, b)
funOf (Meta _ a) = funOf a
funOf a = ([], a)

add :: Expr -> Expr -> Expr
add a b = Op "+" [a, b]

sub :: Expr -> Expr -> Expr
sub a b = Op "-" [a, b]

mul :: Expr -> Expr -> Expr
mul a b = Op "*" [a, b]

pow :: Expr -> Expr -> Expr
pow a b = Op "^" [a, b]

eq :: Expr -> Expr -> Expr
eq a b = Op "==" [a, b]

lt :: Expr -> Expr -> Expr
lt a b = Op "<" [a, b]

gt :: Expr -> Expr -> Expr
gt a b = Op ">" [a, b]

int2num :: Expr -> Expr
int2num a = Op "$i2n" [a]

meta :: [C.Metadata] -> Expr -> Expr
meta ms a = foldr Meta a ms

var :: String -> Expr -> Stmt
var name value = Define (Def [] (PVar name) value)

varT :: String -> Expr -> Expr -> Stmt
varT name typ value = Define (Def [(name, typ)] (PVar name) value)

fn :: String -> [Pattern] -> Expr -> Stmt
<<<<<<< HEAD
fn name args value = Define (Def [] (PVar name) (match [] [Case args Nothing value]))
=======
fn name args value = Define (Def [] (PVar name) (match0 args value))
>>>>>>> 895c80b7

app :: Expr -> [Expr] -> Expr
app = foldl App

appOf :: Expr -> (Expr, [Expr])
appOf (App a b) = let (a', bs) = appOf a in (a', bs ++ [b])
appOf (Meta _ a) = appOf a
appOf a = (a, [])

<<<<<<< HEAD
isImport :: Stmt -> Bool
isImport Import {} = True
isImport _ = False

isTest :: Stmt -> Bool
isTest Test {} = True
isTest _ = False

isDefine :: Stmt -> Bool
isDefine Define {} = True
isDefine _ = False
=======
lambdaOf :: String -> Expr -> ([String], Expr)
lambdaOf _ (Lambda xs b) = (xs, b)
lambdaOf _ (Match []) = ([], Err)
lambdaOf prefix (Match cases@(Case ps _ : _)) = do
  let xs = C.newNames (prefix : freeVars (Match cases)) (replicate (length ps) prefix)
  lambdaOf prefix (lambda xs cases)
lambdaOf prefix (Meta m a) = do
  let (xs, a') = lambdaOf prefix a
  (xs, Meta m a')
lambdaOf _ a = ([], a)
>>>>>>> 895c80b7

isImport :: Stmt -> Bool
isImport Import {} = True
isImport _ = False

isTest :: Stmt -> Bool
isTest Test {} = True
isTest _ = False

isDefine :: Stmt -> Bool
isDefine Define {} = True
isDefine _ = False

isTypeDef :: Expr -> Bool
isTypeDef (Fun _ b) = isTypeDef b
isTypeDef (App a _) = isTypeDef a
isTypeDef (Ann a _) = isTypeDef a
isTypeDef _ = False

isTagDef :: Expr -> Bool
isTagDef (Tag _ _) = True
isTagDef (Fun _ b) = isTagDef b
isTagDef (App a _) = isTagDef a
isTagDef (Ann a _) = isTagDef a
isTagDef _ = False

isFunctionDef :: Expr -> Bool
isFunctionDef (Fun _ _) = True
isFunctionDef (Ann a _) = isFunctionDef a
isFunctionDef _ = False

list :: [Expr] -> Expr
list [] = tag "[]" []
list (a : bs) = tag "[..]" [a, list bs]

toExpr :: Pattern -> Expr
toExpr PAny = error "TODO: toExpr PAny"
toExpr (PInt i) = Int i
toExpr (PNum n) = Num n
toExpr (PVar x) = Var x
toExpr (PTag k ps) = Tag k (map (second toExpr) ps)
toExpr (PFun p q) = Fun (toExpr p) (toExpr q)
toExpr (POr p q) = Or (toExpr p) (toExpr q)
toExpr (PEq a) = a
toExpr (PMeta m p) = Meta m (toExpr p)
toExpr PErr = Err

class FreeVars a where
  freeVars :: a -> [String]

instance FreeVars Expr where
  freeVars :: Expr -> [String]
  freeVars a = C.freeVars (lower [] a :: C.Expr)

instance FreeVars Pattern where
  freeVars :: Pattern -> [String]
  freeVars p = C.freeVars (lower [] p :: C.Pattern)

instance FreeVars Case where
  freeVars :: Case -> [String]
  freeVars case' = C.freeVars (lower [] case' :: C.Expr)

instance FreeVars [Case] where
  freeVars :: [Case] -> [String]
  freeVars = foldr (union . freeVars) []

class Lower a b where
  lower :: C.Env -> a -> b

class Lift a b where
  lift :: a -> b

instance Lower Expr C.Expr where
  lower :: C.Env -> Expr -> C.Expr
  lower _ (Int i) = C.Int i
  lower _ (Num n) = C.Num n
  lower _ (Var x) = C.Var x
  lower env (Tag k args)
    | Tag k args == kind = C.Knd
    | Tag k args == intT = C.IntT
    | Tag k args == numT = C.NumT
    | otherwise = C.tag k (map (lower env . snd) args)
  lower env (Trait a x) = do
    let a' = lower env a
    case C.infer env a' of
      Left _ -> C.Err
      Right (t, _) -> C.app (C.Var $ '.' : x) [t, a']
  lower env (Fun a b) = C.Fun (lower env a) (lower env b)
  lower env (App a b) = C.App (lower env a) (lower env b)
  lower env (Or a b) = C.Or (lower env a) (lower env b)
  lower env (Let def b) = case def of
<<<<<<< HEAD
    Def ts p a -> lower env (match [a] [Case [p] Nothing b])
  lower env (Bind (p, a) b) = lower env (App (Trait a "<-") (match [] [Case [p] Nothing b]))
=======
    Def ts p a -> lower env (match [a] [Case [p] b])
  lower env (Bind (p, a) b) = lower env (App (Trait a "<-") (Match [Case [p] b]))
>>>>>>> 895c80b7
  lower env (Match cases) = C.or' (map (lower env) cases)
  lower env (Ann a b) = C.Ann (lower env a) (lower env b)
  lower env (Op op args) = C.Op op (map (lower env) args)
  lower env (Meta m a) = C.Meta m (lower env a)
  lower _ Err = C.Err
  lower _ a = error $ "TODO: lower " ++ show a

instance Lift C.Expr Expr where
  lift :: C.Expr -> Expr
  lift C.Knd = kind
  lift C.IntT = intT
  lift C.NumT = numT
  lift (C.Int i) = Int i
  lift (C.Num n) = Num n
  lift (C.Var x) = Var x
  lift (C.Tag k) = Tag k []
  lift (C.For _ a) = lift a
  lift (C.Fix _ a) = lift a
  lift (C.Fun a b) = Fun (lift a) (lift b)
<<<<<<< HEAD
  lift (C.Lam p b) = Match [Case [lift p] Nothing (lift b)]
  lift (C.App a b) = case appOf (App (lift a) (lift b)) of
    (Var ('.' : x), _ : a : args) -> app (Trait a x) args
    (Tag k args, args') -> Tag k (args ++ map ("",) args')
    (Trait a "<-", [Match [Case [p] Nothing b]]) -> Bind (p, a) b
=======
  lift (C.Lam p b) = Match [Case [lift p] (lift b)]
  lift (C.App a b) = case appOf (App (lift a) (lift b)) of
    (Var ('.' : x), _ : a : args) -> app (Trait a x) args
    (Tag k args, args') -> Tag k (args ++ map ("",) args')
    (Trait a "<-", [Match [Case [p] b]]) -> Bind (p, a) b
>>>>>>> 895c80b7
    (a, args) -> app a args
  lift (C.Or a b) = Or (lift a) (lift b)
  lift (C.Ann a b) = Ann (lift a) (lift b)
  lift (C.Op op args) = Op op (map lift args)
  lift (C.Meta m a) = Meta m (lift a)
  lift C.Err = Err
  lift a = error $ "TODO: lift " ++ show a

instance Lower Case C.Expr where
  lower :: C.Env -> Case -> C.Expr
<<<<<<< HEAD
  lower env (Case ps guard b) = C.lam (map (lower env) ps) (lower env b)
=======
  lower env (Case ps b) =
    C.lam (map (lower env) ps) (lower env b)
>>>>>>> 895c80b7

instance Lower Pattern C.Pattern where
  lower :: C.Env -> Pattern -> C.Pattern
  lower _ PAny = C.PAny
  lower _ (PInt i) = C.PInt i
  lower _ (PNum n) = C.PNum n
  lower _ (PVar x) = C.PVar x
  lower env (PTag k ps)
    | PTag k ps == pIntT = C.PIntT
    | PTag k ps == pNumT = C.PNumT
    | otherwise = C.ptag k (map (lower env . snd) ps)
  lower env (PFun p q) = C.PFun (lower env p) (lower env q)
  lower env (POr p q) = error "TODO"
  lower env (PEq a) = C.PEq (lower env a)
  lower env (PMeta m p) = C.PMeta m (lower env p)
  lower _ PErr = C.PErr
  lower _ p = error $ "TODO: lower " ++ show p

instance Lift C.Pattern Pattern where
  lift :: C.Pattern -> Pattern
  lift C.PAny = PAny
  lift (C.PInt i) = PInt i
  lift (C.PNum n) = PNum n
  lift (C.PVar x) = PVar x
  lift p = error $ "TODO: lift " ++ show p

instance Lower Context C.Env where
  lower :: C.Env -> Context -> C.Env
  lower ctx = map (second (lower ctx))

instance Lower Package C.Env where
  lower :: C.Env -> Package -> C.Env
  lower env pkg = lower env (getContext pkg)

stmtTests :: Stmt -> [(Expr, Pattern)]
stmtTests (Test expr expected) = [(expr, expected)]
stmtTests (MetaStmt _ stmt) = stmtTests stmt
stmtTests _ = []

fullName :: String -> String -> String -> String
fullName pkg mod "" = '@' : pkg ++ "." ++ mod
fullName pkg mod name = fullName pkg mod "" ++ '.' : name

class FullNames a b where
  fullNames :: a -> b -> [(String, String)]

instance FullNames (String, String) Stmt where
  fullNames :: (String, String) -> Stmt -> [(String, String)]
  fullNames (pkg, mod) (Import "" mod' alias existing) =
    fullNames (pkg, mod) (Import pkg mod' alias existing)
  fullNames (pkg, mod) (Import pkg' mod' alias []) =
    [(alias, fullName pkg' mod' "")]
  fullNames (pkg, mod) (Import pkg' mod' alias ((x, y) : existing)) =
    (y, fullName pkg mod x) : fullNames (pkg, mod) (Import pkg' mod' alias existing)
  fullNames (pkg, mod) (Define def) =
    map (\(x, _) -> (x, fullName pkg mod x)) (getContext def)
  fullNames _ (Test _ _) = []
  fullNames (pkg, mod) (MetaStmt _ stmt) = fullNames (pkg, mod) stmt

instance FullNames String Module where
  fullNames :: String -> Module -> [(String, String)]
  fullNames pkg mod = concatMap (fullNames (pkg, mod.name)) mod.stmts

moduleFullNames :: String -> Module -> [(String, String)]
moduleFullNames pkgName mod = do
  let ctx = concatMap getContext mod.stmts
  map (\(x, _) -> (x, fullName pkgName mod.name x)) ctx

splitWith :: (Char -> Bool) -> String -> [String]
splitWith f text = case dropWhile f text of
  "" -> []
  text -> do
    let (word, remaining) = break f text
    word : splitWith f remaining

split :: Char -> String -> [String]
split delim = splitWith (== delim)

splitIdentifier :: String -> (String, String, String)
splitIdentifier ('@' : identifier) = case split '.' identifier of
  [] -> ("", "", "")
  [pkg] -> (pkg, "", "")
  [pkg, mod] -> (pkg, mod, "")
  pkg : mod : name : _ -> (pkg, mod, name)
splitIdentifier name = ("", "", name)

class Link a b where
  link :: a -> b -> b

instance Link () Package where
  link :: () -> Package -> Package
  link _ pkg = do
    pkg {modules = map (link pkg.name) pkg.modules}

instance Link String Module where
  link :: String -> Module -> Module
  link pkg mod = do
    let subs = fullNames pkg mod
    mod {stmts = map (link (pkg, subs)) mod.stmts}

instance Link (String, [(String, String)]) Stmt where
  link :: (String, [(String, String)]) -> Stmt -> Stmt
  link (pkg, subs) (Import "" mod alias exposed) =
    link (pkg, subs) (Import pkg mod alias exposed)
  link (pkg, subs) (Import pkg' mod alias exposed) = do
    let stmt = Import pkg' mod (substitute subs alias) exposed
    substitute subs stmt
  link (_, subs) stmt = substitute subs stmt

class GetContext a where
  getContext :: a -> Context

instance GetContext Stmt where
  getContext :: Stmt -> Context
  getContext (Import pkg path alias exposed) = case exposed of
    (x, y) : exposed -> do
      let def = (y, Var x)
      def : getContext (Import pkg path alias exposed)
    [] -> []
  getContext (Define def) = getContext def
  getContext (Test _ _) = []
  getContext (MetaStmt _ stmt) = getContext stmt

instance GetContext Definition where
  getContext :: Definition -> Context
  getContext (Def ts (PVar x) b) = case lookup x ts of
    Just t -> [(x, Ann b t)]
    Nothing -> [(x, b)]
  getContext (Def ts p b) = do
    let def x = let' p b (Var x)
    let typedDef x = case lookup x ts of
          Just t -> (x, Ann (def x) t)
          Nothing -> (x, def x)
    map typedDef (freeVars p)
  getContext (TraitDef ts (t, a) x b) =
    [('.' : x, fun [t, a] b)]

instance GetContext Module where
  getContext :: Module -> Context
  getContext mod = concatMap getContext mod.stmts

instance GetContext Package where
  getContext :: Package -> Context
  getContext pkg = concatMap getContext pkg.modules

moduleTests :: Module -> [(Expr, Pattern)]
moduleTests mod = concatMap stmtTests mod.stmts

packageTests :: Package -> [(Expr, Pattern)]
packageTests pkg = concatMap moduleTests pkg.modules

run :: Package -> Expr -> Expr
run pkg expr = do
  let pkg' = link () pkg
  let env = lower [] pkg'
  let term = lower env expr
  lift (C.eval env term)

testEq :: C.Env -> (Expr, Pattern) -> [TestError]
testEq env (expr, expected) = do
  -- let env = lower ctx
  -- let actual = C.eval env (lower ctx expr)
  -- let expected = C.eval env (lower ctx result)
  -- case C.eval [] (actual `C.eq` expected) of
  --   C.Err -> [TestEqError expr (liftExpr actual) (liftExpr expected)]
  --   C.Op2 C.Eq _ _ -> [TestEqError expr (liftExpr actual) (liftExpr expected)]
  --   _ -> []
  let unitTest = lower env (let' expected expr (tuple []))
  let passed = case C.eval env unitTest of
        C.Err -> False
        -- C.Op2 C.Eq _ _ -> False
        _ -> True
  if passed
    then []
    else do
      let actual = lower env expr & C.eval env & lift
      [TestEqError expr actual expected]

test :: Package -> [TestError]
test pkg = do
  let pkg' = link () pkg
  let env = lower [] pkg'
  concatMap (testEq env) (packageTests pkg')

nameSplit :: String -> [String]
nameSplit name =
  splitWhen (not . isAlphaNum) name
    & filter (/= "")
    & concatMap splitCamelCase
    & map (map toLower)

splitCamelCase :: String -> [String]
splitCamelCase [] = []
splitCamelCase (x : xs) = case splitCamelCase xs of
  [] -> [[x]]
  part : parts -> case part of
    (y : z : _) | isUpper x && isUpper y && isLower z -> split
    (y : _) | isUpper x || isLower y -> cat
    _ -> split
    where
      split = [x] : part : parts
      cat = (x : part) : parts

capitalize :: String -> String
capitalize "" = ""
capitalize (x : xs) = toUpper x : xs

nameCamelCaseUpper :: String -> String
nameCamelCaseUpper name =
  nameSplit name
    & map capitalize
    & intercalate ""

nameCamelCaseLower :: String -> String
nameCamelCaseLower name = case nameSplit name of
  [] -> ""
  (x : xs) -> intercalate "" (x : map capitalize xs)

nameSnakeCase :: String -> String
nameSnakeCase name = nameSplit name & intercalate "_"

nameDashCase :: String -> String
nameDashCase name = nameSplit name & intercalate "-"

isImported :: String -> Stmt -> Bool
isImported x (Import _ _ alias exposed) = x == alias || x `elem` map fst exposed
isImported _ _ = False

defined :: Stmt -> [String]
defined (Import _ _ alias exposed) = alias : map snd exposed
defined (Define def) = case def of
  Def _ p _ -> freeVars p
  TraitDef _ _ x _ -> [x]
defined (Test _ _) = []
defined (MetaStmt _ a) = defined a

class Apply a where
  apply :: (Expr -> Expr) -> a -> a

instance Apply Expr where
  apply :: (Expr -> Expr) -> Expr -> Expr
  apply _ (Int i) = Int i
  apply _ (Num n) = Num n
  apply _ (Var x) = Var x
  apply f (Tag k args) = Tag k (map (second f) args)
  apply f (Trait a x) = Trait (f a) x
  apply _ (TraitFun x) = TraitFun x
  apply f (Fun a b) = Fun (f a) (f b)
  apply f (App a b) = App (f a) (f b)
  apply f (Or a b) = Or (f a) (f b)
  apply f (Let def a) = Let (apply f def) (f a)
  apply f (Bind (p, a) b) = Bind (apply f p, f a) (f b)
  apply f (Match cases) = Match (map (apply f) cases)
  apply f (Ann a b) = Ann (f a) (f b)
  apply f (Op op args) = Op op (map (apply f) args)
  apply f (Meta m a) = Meta m (f a)
  apply _ Err = Err
  apply _ a = error $ "TODO: apply " ++ show a

instance Apply Pattern where
  apply :: (Expr -> Expr) -> Pattern -> Pattern
  apply _ PAny = PAny
  apply _ (PInt i) = PInt i
  apply _ (PNum n) = PNum n
  apply _ (PVar x) = PVar x
  apply f (PTag k ps) = PTag k (map (second $ apply f) ps)
  apply f (PFun p q) = PFun (apply f p) (apply f q)
  apply f (POr p q) = POr (apply f p) (apply f q)
  apply f (PEq a) = PEq (f a)
  apply f (PMeta m p) = PMeta m (apply f p)
  apply _ PErr = PErr

instance Apply Case where
  apply :: (Expr -> Expr) -> Case -> Case
<<<<<<< HEAD
  apply f (Case ps guard b) =
    Case (map (apply f) ps) (fmap f guard) (apply f b)
=======
  apply f (Case ps b) = Case (map (apply f) ps) (f b)
>>>>>>> 895c80b7

instance Apply Definition where
  apply :: (Expr -> Expr) -> Definition -> Definition
  apply f (Def ts p val) = do
    let ts' = map (second f) ts
    Def ts' (apply f p) (f val)
  apply f (TraitDef ts (t, a) x val) = do
    let ts' = map (second f) ts
    TraitDef ts' (f t, f a) x (f val)

instance Apply Stmt where
  apply :: (Expr -> Expr) -> Stmt -> Stmt
  apply _ stmt@Import {} = stmt
  apply f (Define def) = Define (apply f def)
  apply f (Test a b) = Test (apply f a) (apply f b)
  apply f (MetaStmt m a) = MetaStmt m (apply f a)

class Rename a where
  rename :: String -> String -> a -> a

instance Rename Package where
  rename :: String -> String -> Package -> Package
  rename old new pkg =
    pkg {modules = map (rename old new) pkg.modules}

instance Rename Module where
  rename :: String -> String -> Module -> Module
  rename old new mod =
    mod {stmts = map (rename old new) mod.stmts}

instance Rename Stmt where
  rename :: String -> String -> Stmt -> Stmt
  rename old new (Import pkg name alias exposed) = do
    let alias' = rename old new alias
    let exposed' = map (bimap (rename old new) (rename old new)) exposed
    Import pkg name alias' exposed'
  rename old new (Define def) = Define (rename old new def)
  rename old new (Test a b) = Test (rename old new a) (rename old new b)
  rename old new (MetaStmt m stmt) = MetaStmt m (rename old new stmt)

instance Rename Definition where
  rename :: String -> String -> Definition -> Definition
  rename old new (Def ts p val) = do
    let ts' = map (bimap (rename old new) (rename old new)) ts
    let p' = rename old new p
    let val' = rename old new val
    Def ts' p' val'
  rename old new (TraitDef ts (t, a) x val) = do
    let ts' = map (bimap (rename old new) (rename old new)) ts
    let x' = rename old new x
    let val' = rename old new val
    TraitDef ts' (t, a) x' val'

instance Rename (String, Expr) where
  rename :: String -> String -> (String, Expr) -> (String, Expr)
  rename old new (name, value) =
    (rename old new name, rename old new value)

instance Rename Context where
  rename :: String -> String -> Context -> Context
  rename old new ctx =
    foldr (\_ ctx -> map (rename old new) ctx) ctx ctx

instance Rename Expr where
  rename :: String -> String -> Expr -> Expr
  rename old new (Var x) = Var (rename old new x)
  rename old new (Tag k args) = Tag (rename old new k) (map (rename old new) args)
  rename old new (Trait a x) = Trait (rename old new a) x
  rename old new (Let def a) = Let (rename old new def) (rename old new a)
  rename old new (Match cases) = Match (map (rename old new) cases)
  rename old new (Meta m a) = Meta m (rename old new a)
  rename old new expr = apply (rename old new) expr

instance Rename Pattern where
  rename :: String -> String -> Pattern -> Pattern
  rename old new (PVar x) = PVar (rename old new x)
  rename old new (PTag k ps) = PTag (rename old new k) (map (second $ rename old new) ps)
  rename old new (PMeta m p) = PMeta m (rename old new p)
  rename old new p = apply (rename old new) p

instance Rename Case where
  rename :: String -> String -> Case -> Case
<<<<<<< HEAD
  rename old new (Case ps guard b) =
    Case (map (rename old new) ps) (fmap (rename old new) guard) (rename old new b)
=======
  rename old new (Case ps b) =
    Case (map (rename old new) ps) (rename old new b)
>>>>>>> 895c80b7

instance Rename String where
  rename :: String -> String -> String -> String
  rename old new str
    | str == old = new
    | otherwise = str

substitute :: (Rename a) => [(String, String)] -> a -> a
substitute subs a = foldr (uncurry rename) a subs

refactorName :: ([String] -> Expr -> String -> String) -> Package -> Package
refactorName f pkg = do
  let refactor :: Module -> Package -> Package
      refactor mod pkg = do
        let ctx = concatMap getContext mod.stmts
        foldr (\(x, a) -> rename x (f (map fst ctx) a x)) pkg ctx
  foldr refactor pkg pkg.modules

class RefactorModuleName a where
  refactorModuleName :: (FilePath -> FilePath) -> a -> a

instance RefactorModuleName Package where
  refactorModuleName :: (FilePath -> FilePath) -> Package -> Package
  refactorModuleName f pkg = pkg {modules = map (refactorModuleName f) pkg.modules}

instance RefactorModuleName Module where
  refactorModuleName :: (FilePath -> FilePath) -> Module -> Module
  refactorModuleName f mod = mod {name = f mod.name, stmts = map (refactorModuleName f) mod.stmts}

instance RefactorModuleName Stmt where
  refactorModuleName :: (FilePath -> FilePath) -> Stmt -> Stmt
  refactorModuleName f (Import pkg path alias exposed) = Import (f pkg) (f path) alias exposed
  refactorModuleName _ stmt = stmt

class RefactorModuleAlias a where
  refactorModuleAlias :: (FilePath -> FilePath) -> a -> a

instance RefactorModuleAlias Package where
  refactorModuleAlias :: (FilePath -> FilePath) -> Package -> Package
  refactorModuleAlias f pkg = pkg {modules = map (refactorModuleAlias f) pkg.modules}

instance RefactorModuleAlias Module where
  refactorModuleAlias :: (FilePath -> FilePath) -> Module -> Module
  refactorModuleAlias f mod = do
    let names = concatMap importAlias mod.stmts
    let refactor stmt = foldr (\x -> rename x (f x)) stmt names
    mod {name = mod.name, stmts = map refactor mod.stmts}

importAlias :: Stmt -> [String]
importAlias (Import _ _ alias _) = [alias]
importAlias _ = []

replace :: (Eq a) => a -> a -> [a] -> [a]
replace x y (x' : xs)
  | x == x' = y : replace x y xs
  | otherwise = x' : replace x y xs
replace _ _ [] = []

replaceString :: String -> String -> String -> String
replaceString _ _ "" = ""
replaceString old new text | old `isPrefixOf` text = do
  new ++ replaceString old new (drop (length old) text)
replaceString old new (c : text) = c : replaceString old new text

in' :: String -> String -> Bool
in' _ "" = False
in' substring string | substring `isPrefixOf` string = True
in' substring (_ : string) = in' substring string

class DropMeta a where
  dropMeta :: a -> a

instance DropMeta Expr where
  dropMeta :: Expr -> Expr
  dropMeta (Meta _ a) = dropMeta a
  dropMeta (Match cases) = Match (map dropMeta cases)
  dropMeta a = apply dropMeta a

instance DropMeta Pattern where
  dropMeta :: Pattern -> Pattern
  dropMeta (PMeta _ p) = dropMeta p
  dropMeta a = apply dropMeta a

instance DropMeta Case where
  dropMeta :: Case -> Case
<<<<<<< HEAD
  dropMeta (Case ps guard a) =
    Case (map dropMeta ps) (fmap dropMeta guard) (dropMeta a)
=======
  dropMeta (Case ps a) = Case (map dropMeta ps) (dropMeta a)
>>>>>>> 895c80b7

instance DropMeta Definition where
  dropMeta :: Definition -> Definition
  dropMeta (Def ts p b) = do
    let ts' = map (second dropMeta) ts
    Def ts' (dropMeta p) (dropMeta b)
  dropMeta (TraitDef ts (t, a) x b) = do
    let ts' = map (second dropMeta) ts
    TraitDef ts' (dropMeta t, dropMeta a) x (dropMeta b)

instance DropMeta Stmt where
  dropMeta :: Stmt -> Stmt
  dropMeta stmt@Import {} = stmt
  dropMeta (Define def) = Define (dropMeta def)
  dropMeta (Test a b) = Test (dropMeta a) (dropMeta b)
  dropMeta (MetaStmt _ stmt) = dropMeta stmt

instance DropMeta Module where
  dropMeta :: Module -> Module
  dropMeta mod = mod {stmts = map dropMeta mod.stmts}

instance DropMeta Package where
  dropMeta :: Package -> Package
<<<<<<< HEAD
  dropMeta pkg = pkg {modules = map dropMeta pkg.modules}
=======
  dropMeta pkg = pkg {modules = map dropMeta pkg.modules}

caseSplit :: Case -> (Pattern, Case)
caseSplit (Case [] a) = (PAny, Case [] a)
caseSplit (Case (p : ps) a) = (p, Case ps a)

patternsName :: [Pattern] -> Maybe String
patternsName [] = Nothing
patternsName (p : ps) = case p of
  PVar x -> case patternsName ps of
    Just y | x /= y -> Nothing
    _ -> Just x
  PMeta _ p -> patternsName (p : ps)
  _ -> patternsName ps
>>>>>>> 895c80b7
<|MERGE_RESOLUTION|>--- conflicted
+++ resolved
@@ -23,10 +23,6 @@
   | Or Expr Expr
   | Let Definition Expr
   | Bind (Pattern, Expr) Expr
-<<<<<<< HEAD
-=======
-  | Lambda [String] Expr -- TODO: remove
->>>>>>> 895c80b7
   | Match [Case]
   | If Expr Expr Expr
   | Ann Expr Expr
@@ -119,7 +115,6 @@
 pRecord :: [(String, Pattern)] -> Pattern
 pRecord = PTag ""
 
-<<<<<<< HEAD
 match :: [Expr] -> [Case] -> Expr
 match [] (Case [] Nothing b : _) = b
 match (Var x : args) cases = do
@@ -168,17 +163,6 @@
     _ -> Just x
   PMeta _ p -> patternsName (p : ps)
   _ -> patternsName ps
-=======
-lambda :: [String] -> [Case] -> Expr
-lambda xs cases = Lambda xs (match (map Var xs) cases)
-
-match0 :: [Pattern] -> Expr -> Expr
-match0 ps b = match [] [Case ps b]
-
-match :: [Expr] -> [Case] -> Expr
-match [] (Case [] b : _) = b
-match args cases = app (Match cases) args
->>>>>>> 895c80b7
 
 let' :: Pattern -> Expr -> Expr -> Expr
 let' p a = Let (Def [] p a)
@@ -225,11 +209,7 @@
 varT name typ value = Define (Def [(name, typ)] (PVar name) value)
 
 fn :: String -> [Pattern] -> Expr -> Stmt
-<<<<<<< HEAD
 fn name args value = Define (Def [] (PVar name) (match [] [Case args Nothing value]))
-=======
-fn name args value = Define (Def [] (PVar name) (match0 args value))
->>>>>>> 895c80b7
 
 app :: Expr -> [Expr] -> Expr
 app = foldl App
@@ -239,7 +219,6 @@
 appOf (Meta _ a) = appOf a
 appOf a = (a, [])
 
-<<<<<<< HEAD
 isImport :: Stmt -> Bool
 isImport Import {} = True
 isImport _ = False
@@ -251,18 +230,6 @@
 isDefine :: Stmt -> Bool
 isDefine Define {} = True
 isDefine _ = False
-=======
-lambdaOf :: String -> Expr -> ([String], Expr)
-lambdaOf _ (Lambda xs b) = (xs, b)
-lambdaOf _ (Match []) = ([], Err)
-lambdaOf prefix (Match cases@(Case ps _ : _)) = do
-  let xs = C.newNames (prefix : freeVars (Match cases)) (replicate (length ps) prefix)
-  lambdaOf prefix (lambda xs cases)
-lambdaOf prefix (Meta m a) = do
-  let (xs, a') = lambdaOf prefix a
-  (xs, Meta m a')
-lambdaOf _ a = ([], a)
->>>>>>> 895c80b7
 
 isImport :: Stmt -> Bool
 isImport Import {} = True
@@ -354,13 +321,8 @@
   lower env (App a b) = C.App (lower env a) (lower env b)
   lower env (Or a b) = C.Or (lower env a) (lower env b)
   lower env (Let def b) = case def of
-<<<<<<< HEAD
     Def ts p a -> lower env (match [a] [Case [p] Nothing b])
   lower env (Bind (p, a) b) = lower env (App (Trait a "<-") (match [] [Case [p] Nothing b]))
-=======
-    Def ts p a -> lower env (match [a] [Case [p] b])
-  lower env (Bind (p, a) b) = lower env (App (Trait a "<-") (Match [Case [p] b]))
->>>>>>> 895c80b7
   lower env (Match cases) = C.or' (map (lower env) cases)
   lower env (Ann a b) = C.Ann (lower env a) (lower env b)
   lower env (Op op args) = C.Op op (map (lower env) args)
@@ -380,19 +342,11 @@
   lift (C.For _ a) = lift a
   lift (C.Fix _ a) = lift a
   lift (C.Fun a b) = Fun (lift a) (lift b)
-<<<<<<< HEAD
   lift (C.Lam p b) = Match [Case [lift p] Nothing (lift b)]
   lift (C.App a b) = case appOf (App (lift a) (lift b)) of
     (Var ('.' : x), _ : a : args) -> app (Trait a x) args
     (Tag k args, args') -> Tag k (args ++ map ("",) args')
     (Trait a "<-", [Match [Case [p] Nothing b]]) -> Bind (p, a) b
-=======
-  lift (C.Lam p b) = Match [Case [lift p] (lift b)]
-  lift (C.App a b) = case appOf (App (lift a) (lift b)) of
-    (Var ('.' : x), _ : a : args) -> app (Trait a x) args
-    (Tag k args, args') -> Tag k (args ++ map ("",) args')
-    (Trait a "<-", [Match [Case [p] b]]) -> Bind (p, a) b
->>>>>>> 895c80b7
     (a, args) -> app a args
   lift (C.Or a b) = Or (lift a) (lift b)
   lift (C.Ann a b) = Ann (lift a) (lift b)
@@ -403,12 +357,7 @@
 
 instance Lower Case C.Expr where
   lower :: C.Env -> Case -> C.Expr
-<<<<<<< HEAD
   lower env (Case ps guard b) = C.lam (map (lower env) ps) (lower env b)
-=======
-  lower env (Case ps b) =
-    C.lam (map (lower env) ps) (lower env b)
->>>>>>> 895c80b7
 
 instance Lower Pattern C.Pattern where
   lower :: C.Env -> Pattern -> C.Pattern
@@ -683,12 +632,8 @@
 
 instance Apply Case where
   apply :: (Expr -> Expr) -> Case -> Case
-<<<<<<< HEAD
   apply f (Case ps guard b) =
     Case (map (apply f) ps) (fmap f guard) (apply f b)
-=======
-  apply f (Case ps b) = Case (map (apply f) ps) (f b)
->>>>>>> 895c80b7
 
 instance Apply Definition where
   apply :: (Expr -> Expr) -> Definition -> Definition
@@ -771,13 +716,8 @@
 
 instance Rename Case where
   rename :: String -> String -> Case -> Case
-<<<<<<< HEAD
   rename old new (Case ps guard b) =
     Case (map (rename old new) ps) (fmap (rename old new) guard) (rename old new b)
-=======
-  rename old new (Case ps b) =
-    Case (map (rename old new) ps) (rename old new b)
->>>>>>> 895c80b7
 
 instance Rename String where
   rename :: String -> String -> String -> String
@@ -863,12 +803,8 @@
 
 instance DropMeta Case where
   dropMeta :: Case -> Case
-<<<<<<< HEAD
   dropMeta (Case ps guard a) =
     Case (map dropMeta ps) (fmap dropMeta guard) (dropMeta a)
-=======
-  dropMeta (Case ps a) = Case (map dropMeta ps) (dropMeta a)
->>>>>>> 895c80b7
 
 instance DropMeta Definition where
   dropMeta :: Definition -> Definition
@@ -892,21 +828,4 @@
 
 instance DropMeta Package where
   dropMeta :: Package -> Package
-<<<<<<< HEAD
-  dropMeta pkg = pkg {modules = map dropMeta pkg.modules}
-=======
-  dropMeta pkg = pkg {modules = map dropMeta pkg.modules}
-
-caseSplit :: Case -> (Pattern, Case)
-caseSplit (Case [] a) = (PAny, Case [] a)
-caseSplit (Case (p : ps) a) = (p, Case ps a)
-
-patternsName :: [Pattern] -> Maybe String
-patternsName [] = Nothing
-patternsName (p : ps) = case p of
-  PVar x -> case patternsName ps of
-    Just y | x /= y -> Nothing
-    _ -> Just x
-  PMeta _ p -> patternsName (p : ps)
-  _ -> patternsName ps
->>>>>>> 895c80b7
+  dropMeta pkg = pkg {modules = map dropMeta pkg.modules}