--- conflicted
+++ resolved
@@ -36,7 +36,6 @@
   | Err
   deriving (Eq, Show)
 
-<<<<<<< HEAD
 data Stmt
   = Def Expr Expr
   | TypeAnn String Expr
@@ -44,37 +43,6 @@
   | Test Expr Expr
   | DocString [C.Metadata] String
   | Comment [C.Metadata] String
-=======
-tok :: a -> Token a
-tok x =
-  Token
-    { value = x,
-      start = (1, 1),
-      end = (1, 1),
-      docs = newDocString,
-      comments = [],
-      commentsTrailing = ""
-    }
-
-instance Functor Token where
-  fmap :: (a -> b) -> Token a -> Token b
-  -- fmap f x = x {value = VarP x.value}
-  -- But GHC complains it's ambiguous! So the verbose way it is
-  fmap f x =
-    Token
-      { value = f x.value,
-        start = x.start,
-        end = x.end,
-        docs = x.docs,
-        comments = x.comments,
-        commentsTrailing = x.commentsTrailing
-      }
-
-data DocString = DocString
-  { public :: !Bool,
-    description :: !String
-  }
->>>>>>> c6179f75
   deriving (Eq, Show)
 
 data File = File
@@ -89,7 +57,6 @@
   }
   deriving (Eq, Show)
 
-<<<<<<< HEAD
 or' :: [Expr] -> Expr
 or' [] = error "`or'` must have at least one expression"
 or' [a] = a
@@ -270,55 +237,4 @@
 test :: Module -> [TestError]
 test mod = do
   let defs = moduleDefs mod
-  concatMap (testEq defs) (moduleTests mod)
-=======
-type Name = Token String
-
-type Pattern = Token PatternAtom
-
-data PatternAtom
-  = AnyP
-  | KndP
-  | IntTP
-  | NumTP
-  | IntP !Int
-  | TagP !String
-  | VarP !String
-  | FunP !Pattern !Pattern
-  | AppP !Pattern !Pattern
-  | RecP ![(Name, Pattern)]
-  deriving (Eq, Show)
-
-type Expression = Token ExpressionAtom
-
-data ExpressionAtom
-  = Knd
-  | IntT
-  | NumT
-  | Int !Int
-  | Num !Double
-  | Tag !String
-  | Var !String
-  | Ann !Expression !Type
-  | Match ![([Pattern], Expression)]
-  | Let ![Definition] !Expression
-  | Fun !Expression !Expression
-  | Or !Expression !Expression
-  | App !Expression !Expression
-  | Rec ![(Name, Expression)]
-  | Typ !Name ![Expression] ![(Name, Type)]
-  | Eq !Expression !Expression
-  | Lt !Expression !Expression
-  | Add !Expression !Expression
-  | Sub !Expression !Expression
-  | Mul !Expression !Expression
-  | Pow !Expression !Expression
-  deriving (Eq, Show)
-
-data Type
-  = For ![Name] !Expression
-  deriving (Eq, Show)
-
-ann :: Expression -> Expression -> ExpressionAtom
-ann a t = Ann a (For [] t)
->>>>>>> c6179f75
+  concatMap (testEq defs) (moduleTests mod)